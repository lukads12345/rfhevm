// Copyright 2014 The go-ethereum Authors
// This file is part of the go-ethereum library.
//
// The go-ethereum library is free software: you can redistribute it and/or modify
// it under the terms of the GNU Lesser General Public License as published by
// the Free Software Foundation, either version 3 of the License, or
// (at your option) any later version.
//
// The go-ethereum library is distributed in the hope that it will be useful,
// but WITHOUT ANY WARRANTY; without even the implied warranty of
// MERCHANTABILITY or FITNESS FOR A PARTICULAR PURPOSE. See the
// GNU Lesser General Public License for more details.
//
// You should have received a copy of the GNU Lesser General Public License
// along with the go-ethereum library. If not, see <http://www.gnu.org/licenses/>.

package fhevm

/*
<<<<<<< HEAD
#cgo CFLAGS: -O3 -I.
#cgo LDFLAGS: -ltfhe -lm
=======
#cgo CFLAGS: -O3 -I../tfhe-rs/target/release
#cgo LDFLAGS: -L../tfhe-rs/target/release -l:libtfhe.a -lm
>>>>>>> e7e2f235

#include <tfhe.h>

#undef NDEBUG
#include <assert.h>

void* deserialize_server_key(BufferView in) {
	ServerKey* sks = NULL;
	const int r = server_key_deserialize(in, &sks);
	assert(r == 0);
	return sks;
}

void* deserialize_client_key(BufferView in) {
	ClientKey* cks = NULL;
	const int r = client_key_deserialize(in, &cks);
	assert(r == 0);
	return cks;
}

void* deserialize_compact_public_key(BufferView in) {
	CompactPublicKey* pks = NULL;
	const int r = compact_public_key_deserialize(in, &pks);
	assert(r == 0);
	return pks;
}

void checked_set_server_key(void *sks) {
	const int r = set_server_key(sks);
	assert(r == 0);
}

int serialize_fhe_uint8(void *ct, Buffer* out) {
	return fhe_uint8_serialize(ct, out);
}

void* deserialize_fhe_uint8(BufferView in) {
	FheUint8* ct = NULL;
	const int r = fhe_uint8_deserialize(in, &ct);
	if(r != 0) {
		return NULL;
	}
	return ct;
}

void* deserialize_compact_fhe_uint8(BufferView in) {
	CompactFheUint8List* list = NULL;
	FheUint8* ct = NULL;

	int r = compact_fhe_uint8_list_deserialize(in, &list);
	if(r != 0) {
		return NULL;
	}
	size_t len = 0;
	r = compact_fhe_uint8_list_len(list, &len);
	// Expect only 1 ciphertext in the list.
	if(r != 0 || len != 1) {
		r = compact_fhe_uint8_list_destroy(list);
		assert(r == 0);
		return NULL;
	}
	r = compact_fhe_uint8_list_expand(list, &ct, 1);
	if(r != 0) {
		ct = NULL;
	}
	r = compact_fhe_uint8_list_destroy(list);
	assert(r == 0);
	return ct;
}

int serialize_fhe_uint16(void *ct, Buffer* out) {
	return fhe_uint16_serialize(ct, out);
}

void* deserialize_fhe_uint16(BufferView in) {
	FheUint16* ct = NULL;
	const int r = fhe_uint16_deserialize(in, &ct);
	if(r != 0) {
		return NULL;
	}
	return ct;
}

void* deserialize_compact_fhe_uint16(BufferView in) {
	CompactFheUint16List* list = NULL;
	FheUint16* ct = NULL;

	int r = compact_fhe_uint16_list_deserialize(in, &list);
	if(r != 0) {
		return NULL;
	}
	size_t len = 0;
	r = compact_fhe_uint16_list_len(list, &len);
	// Expect only 1 ciphertext in the list.
	if(r != 0 || len != 1) {
		r = compact_fhe_uint16_list_destroy(list);
		assert(r == 0);
		return NULL;
	}
	r = compact_fhe_uint16_list_expand(list, &ct, 1);
	if(r != 0) {
		ct = NULL;
	}
	r = compact_fhe_uint16_list_destroy(list);
	assert(r == 0);
	return ct;
}

int serialize_fhe_uint32(void *ct, Buffer* out) {
	return fhe_uint32_serialize(ct, out);
}

void* deserialize_fhe_uint32(BufferView in) {
	FheUint32* ct = NULL;
	const int r = fhe_uint32_deserialize(in, &ct);
	if(r != 0) {
		return NULL;
	}
	return ct;
}

void* deserialize_compact_fhe_uint32(BufferView in) {
	CompactFheUint32List* list = NULL;
	FheUint32* ct = NULL;

	int r = compact_fhe_uint32_list_deserialize(in, &list);
	if(r != 0) {
		return NULL;
	}
	size_t len = 0;
	r = compact_fhe_uint32_list_len(list, &len);
	// Expect only 1 ciphertext in the list.
	if(r != 0 || len != 1) {
		r = compact_fhe_uint32_list_destroy(list);
		assert(r == 0);
		return NULL;
	}
	r = compact_fhe_uint32_list_expand(list, &ct, 1);
	if(r != 0) {
		ct = NULL;
	}
	r = compact_fhe_uint32_list_destroy(list);
	assert(r == 0);
	return ct;
}

void destroy_fhe_uint8(void* ct) {
	const int r = fhe_uint8_destroy(ct);
	assert(r == 0);
}

void destroy_fhe_uint16(void* ct) {
	const int r = fhe_uint16_destroy(ct);
	assert(r == 0);
}

void destroy_fhe_uint32(void* ct) {
	const int r = fhe_uint32_destroy(ct);
	assert(r == 0);
}

void* add_fhe_uint8(void* ct1, void* ct2, void* sks)
{
	FheUint8* result = NULL;

	checked_set_server_key(sks);

	const int r = fhe_uint8_add(ct1, ct2, &result);
	if(r != 0) return NULL;
	return result;
}

void* add_fhe_uint16(void* ct1, void* ct2, void* sks)
{
	FheUint16* result = NULL;

	checked_set_server_key(sks);

	const int r = fhe_uint16_add(ct1, ct2, &result);
	if(r != 0) return NULL;
	return result;
}

void* add_fhe_uint32(void* ct1, void* ct2, void* sks)
{
	FheUint32* result = NULL;

	checked_set_server_key(sks);

	const int r = fhe_uint32_add(ct1, ct2, &result);
	if(r != 0) return NULL;
	return result;
}

void* scalar_add_fhe_uint8(void* ct, uint8_t pt, void* sks)
{
	FheUint8* result = NULL;

	checked_set_server_key(sks);

	const int r = fhe_uint8_scalar_add(ct, pt, &result);
	if(r != 0) return NULL;
	return result;
}

void* scalar_add_fhe_uint16(void* ct, uint16_t pt, void* sks)
{
	FheUint16* result = NULL;

	checked_set_server_key(sks);

	const int r = fhe_uint16_scalar_add(ct, pt, &result);
	if(r != 0) return NULL;
	return result;
}

void* scalar_add_fhe_uint32(void* ct, uint32_t pt, void* sks)
{
	FheUint32* result = NULL;

	checked_set_server_key(sks);

	const int r = fhe_uint32_scalar_add(ct, pt, &result);
	if(r != 0) return NULL;
	return result;
}

void* sub_fhe_uint8(void* ct1, void* ct2, void* sks)
{
	FheUint8* result = NULL;

	checked_set_server_key(sks);

	const int r = fhe_uint8_sub(ct1, ct2, &result);
	if(r != 0) return NULL;
	return result;
}

void* sub_fhe_uint16(void* ct1, void* ct2, void* sks)
{
	FheUint16* result = NULL;

	checked_set_server_key(sks);

	const int r = fhe_uint16_sub(ct1, ct2, &result);
	if(r != 0) return NULL;
	return result;
}

void* sub_fhe_uint32(void* ct1, void* ct2, void* sks)
{
	FheUint32* result = NULL;

	checked_set_server_key(sks);

	const int r = fhe_uint32_sub(ct1, ct2, &result);
	if(r != 0) return NULL;
	return result;
}

void* scalar_sub_fhe_uint8(void* ct, uint8_t pt, void* sks)
{
	FheUint8* result = NULL;

	checked_set_server_key(sks);

	const int r = fhe_uint8_scalar_sub(ct, pt, &result);
	if(r != 0) return NULL;
	return result;
}

void* scalar_sub_fhe_uint16(void* ct, uint16_t pt, void* sks)
{
	FheUint16* result = NULL;

	checked_set_server_key(sks);

	const int r = fhe_uint16_scalar_sub(ct, pt, &result);
	if(r != 0) return NULL;
	return result;
}

void* scalar_sub_fhe_uint32(void* ct, uint32_t pt, void* sks)
{
	FheUint32* result = NULL;

	checked_set_server_key(sks);

	const int r = fhe_uint32_scalar_sub(ct, pt, &result);
	if(r != 0) return NULL;
	return result;
}

void* mul_fhe_uint8(void* ct1, void* ct2, void* sks)
{
	FheUint8* result = NULL;

	checked_set_server_key(sks);

	const int r = fhe_uint8_mul(ct1, ct2, &result);
	if(r != 0) return NULL;
	return result;
}

void* mul_fhe_uint16(void* ct1, void* ct2, void* sks)
{
	FheUint16* result = NULL;

	checked_set_server_key(sks);

	const int r = fhe_uint16_mul(ct1, ct2, &result);
	if(r != 0) return NULL;
	return result;
}

void* mul_fhe_uint32(void* ct1, void* ct2, void* sks)
{
	FheUint32* result = NULL;

	checked_set_server_key(sks);

	const int r = fhe_uint32_mul(ct1, ct2, &result);
	if(r != 0) return NULL;
	return result;
}

void* scalar_mul_fhe_uint8(void* ct, uint8_t pt, void* sks)
{
	FheUint8* result = NULL;

	checked_set_server_key(sks);

	const int r = fhe_uint8_scalar_mul(ct, pt, &result);
	if(r != 0) return NULL;
	return result;
}

void* scalar_mul_fhe_uint16(void* ct, uint16_t pt, void* sks)
{
	FheUint16* result = NULL;

	checked_set_server_key(sks);

	const int r = fhe_uint16_scalar_mul(ct, pt, &result);
	if(r != 0) return NULL;
	return result;
}

void* scalar_mul_fhe_uint32(void* ct, uint32_t pt, void* sks)
{
	FheUint32* result = NULL;

	checked_set_server_key(sks);

	const int r = fhe_uint32_scalar_mul(ct, pt, &result);
	if(r != 0) return NULL;
	return result;
}

void* scalar_div_fhe_uint8(void* ct, uint8_t pt, void* sks)
{
	FheUint8* result = NULL;

	checked_set_server_key(sks);

	const int r = fhe_uint8_scalar_div(ct, pt, &result);
	if(r != 0) return NULL;
	return result;
}

void* scalar_div_fhe_uint16(void* ct, uint16_t pt, void* sks)
{
	FheUint16* result = NULL;

	checked_set_server_key(sks);

	const int r = fhe_uint16_scalar_div(ct, pt, &result);
	if(r != 0) return NULL;
	return result;
}

void* scalar_div_fhe_uint32(void* ct, uint32_t pt, void* sks)
{
	FheUint32* result = NULL;

	checked_set_server_key(sks);

	const int r = fhe_uint32_scalar_div(ct, pt, &result);
	if(r != 0) return NULL;
	return result;
}

void* bitand_fhe_uint8(void* ct1, void* ct2, void* sks)
{
	FheUint8* result = NULL;

	checked_set_server_key(sks);

	const int r = fhe_uint8_bitand(ct1, ct2, &result);
	if(r != 0) return NULL;
	return result;
}

void* bitand_fhe_uint16(void* ct1, void* ct2, void* sks)
{
	FheUint16* result = NULL;

	checked_set_server_key(sks);

	const int r = fhe_uint16_bitand(ct1, ct2, &result);
	if(r != 0) return NULL;
	return result;
}

void* bitand_fhe_uint32(void* ct1, void* ct2, void* sks)
{
	FheUint32* result = NULL;

	checked_set_server_key(sks);

	const int r = fhe_uint32_bitand(ct1, ct2, &result);
	if(r != 0) return NULL;
	return result;
}

void* bitor_fhe_uint8(void* ct1, void* ct2, void* sks)
{
	FheUint8* result = NULL;

	checked_set_server_key(sks);

	const int r = fhe_uint8_bitor(ct1, ct2, &result);
	if(r != 0) return NULL;
	return result;
}

void* bitor_fhe_uint16(void* ct1, void* ct2, void* sks)
{
	FheUint16* result = NULL;

	checked_set_server_key(sks);

	const int r = fhe_uint16_bitor(ct1, ct2, &result);
	if(r != 0) return NULL;
	return result;
}

void* bitor_fhe_uint32(void* ct1, void* ct2, void* sks)
{
	FheUint32* result = NULL;

	checked_set_server_key(sks);

	const int r = fhe_uint32_bitor(ct1, ct2, &result);
	if(r != 0) return NULL;
	return result;
}

void* bitxor_fhe_uint8(void* ct1, void* ct2, void* sks)
{
	FheUint8* result = NULL;

	checked_set_server_key(sks);

	const int r = fhe_uint8_bitxor(ct1, ct2, &result);
	if(r != 0) return NULL;
	return result;
}

void* bitxor_fhe_uint16(void* ct1, void* ct2, void* sks)
{
	FheUint16* result = NULL;

	checked_set_server_key(sks);

	const int r = fhe_uint16_bitxor(ct1, ct2, &result);
	if(r != 0) return NULL;
	return result;
}

void* bitxor_fhe_uint32(void* ct1, void* ct2, void* sks)
{
	FheUint32* result = NULL;

	checked_set_server_key(sks);

	const int r = fhe_uint32_bitxor(ct1, ct2, &result);
	if(r != 0) return NULL;
	return result;
}

void* shl_fhe_uint8(void* ct1, void* ct2, void* sks)
{
	FheUint8* result = NULL;

	checked_set_server_key(sks);

	const int r = fhe_uint8_shl(ct1, ct2, &result);
	if(r != 0) return NULL;
	return result;
}

void* shl_fhe_uint16(void* ct1, void* ct2, void* sks)
{
	FheUint16* result = NULL;

	checked_set_server_key(sks);

	const int r = fhe_uint16_shl(ct1, ct2, &result);
	if(r != 0) return NULL;
	return result;
}

void* shl_fhe_uint32(void* ct1, void* ct2, void* sks)
{
	FheUint32* result = NULL;

	checked_set_server_key(sks);

	const int r = fhe_uint32_shl(ct1, ct2, &result);
	if(r != 0) return NULL;
	return result;
}

void* scalar_shl_fhe_uint8(void* ct, uint8_t pt, void* sks)
{
	FheUint8* result = NULL;

	checked_set_server_key(sks);

	const int r = fhe_uint8_scalar_shl(ct, pt, &result);
	if(r != 0) return NULL;
	return result;
}

void* scalar_shl_fhe_uint16(void* ct, uint16_t pt, void* sks)
{
	FheUint16* result = NULL;

	checked_set_server_key(sks);

	const int r = fhe_uint16_scalar_shl(ct, pt, &result);
	if(r != 0) return NULL;
	return result;
}

void* scalar_shl_fhe_uint32(void* ct, uint32_t pt, void* sks)
{
	FheUint32* result = NULL;

	checked_set_server_key(sks);

	const int r = fhe_uint32_scalar_shl(ct, pt, &result);
	if(r != 0) return NULL;
	return result;
}

void* shr_fhe_uint8(void* ct1, void* ct2, void* sks)
{
	FheUint8* result = NULL;

	checked_set_server_key(sks);

	const int r = fhe_uint8_shr(ct1, ct2, &result);
	if(r != 0) return NULL;
	return result;
}

void* shr_fhe_uint16(void* ct1, void* ct2, void* sks)
{
	FheUint16* result = NULL;

	checked_set_server_key(sks);

	const int r = fhe_uint16_shr(ct1, ct2, &result);
	if(r != 0) return NULL;
	return result;
}

void* shr_fhe_uint32(void* ct1, void* ct2, void* sks)
{
	FheUint32* result = NULL;

	checked_set_server_key(sks);

	const int r = fhe_uint32_shr(ct1, ct2, &result);
	if(r != 0) return NULL;
	return result;
}

void* scalar_shr_fhe_uint8(void* ct, uint8_t pt, void* sks)
{
	FheUint8* result = NULL;

	checked_set_server_key(sks);

	const int r = fhe_uint8_scalar_shr(ct, pt, &result);
	if(r != 0) return NULL;
	return result;
}

void* scalar_shr_fhe_uint16(void* ct, uint16_t pt, void* sks)
{
	FheUint16* result = NULL;

	checked_set_server_key(sks);

	const int r = fhe_uint16_scalar_shr(ct, pt, &result);
	if(r != 0) return NULL;
	return result;
}

void* scalar_shr_fhe_uint32(void* ct, uint32_t pt, void* sks)
{
	FheUint32* result = NULL;

	checked_set_server_key(sks);

	const int r = fhe_uint32_scalar_shr(ct, pt, &result);
	if(r != 0) return NULL;
	return result;
}

void* eq_fhe_uint8(void* ct1, void* ct2, void* sks)
{
	FheUint8* result = NULL;

	checked_set_server_key(sks);

	const int r = fhe_uint8_eq(ct1, ct2, &result);
	if(r != 0) return NULL;
	return result;
}

void* eq_fhe_uint16(void* ct1, void* ct2, void* sks)
{
	FheUint16* result = NULL;

	checked_set_server_key(sks);

	const int r = fhe_uint16_eq(ct1, ct2, &result);
	if(r != 0) return NULL;
	return result;
}

void* eq_fhe_uint32(void* ct1, void* ct2, void* sks)
{
	FheUint32* result = NULL;

	checked_set_server_key(sks);

	const int r = fhe_uint32_eq(ct1, ct2, &result);
	if(r != 0) return NULL;
	return result;
}

void* scalar_eq_fhe_uint8(void* ct, uint8_t pt, void* sks)
{
	FheUint8* result = NULL;

	checked_set_server_key(sks);

	const int r = fhe_uint8_scalar_eq(ct, pt, &result);
	if(r != 0) return NULL;
	return result;
}

void* scalar_eq_fhe_uint16(void* ct, uint16_t pt, void* sks)
{
	FheUint16* result = NULL;

	checked_set_server_key(sks);

	const int r = fhe_uint16_scalar_eq(ct, pt, &result);
	if(r != 0) return NULL;
	return result;
}

void* scalar_eq_fhe_uint32(void* ct, uint32_t pt, void* sks)
{
	FheUint32* result = NULL;

	checked_set_server_key(sks);

	const int r = fhe_uint32_scalar_eq(ct, pt, &result);
	if(r != 0) return NULL;
	return result;
}

void* ne_fhe_uint8(void* ct1, void* ct2, void* sks)
{
	FheUint8* result = NULL;

	checked_set_server_key(sks);

	const int r = fhe_uint8_ne(ct1, ct2, &result);
	if(r != 0) return NULL;
	return result;
}

void* ne_fhe_uint16(void* ct1, void* ct2, void* sks)
{
	FheUint16* result = NULL;

	checked_set_server_key(sks);

	const int r = fhe_uint16_ne(ct1, ct2, &result);
	if(r != 0) return NULL;
	return result;
}

void* ne_fhe_uint32(void* ct1, void* ct2, void* sks)
{
	FheUint32* result = NULL;

	checked_set_server_key(sks);

	const int r = fhe_uint32_ne(ct1, ct2, &result);
	if(r != 0) return NULL;
	return result;
}

void* scalar_ne_fhe_uint8(void* ct, uint8_t pt, void* sks)
{
	FheUint8* result = NULL;

	checked_set_server_key(sks);

	const int r = fhe_uint8_scalar_ne(ct, pt, &result);
	if(r != 0) return NULL;
	return result;
}

void* scalar_ne_fhe_uint16(void* ct, uint16_t pt, void* sks)
{
	FheUint16* result = NULL;

	checked_set_server_key(sks);

	const int r = fhe_uint16_scalar_ne(ct, pt, &result);
	if(r != 0) return NULL;
	return result;
}

void* scalar_ne_fhe_uint32(void* ct, uint32_t pt, void* sks)
{
	FheUint32* result = NULL;

	checked_set_server_key(sks);

	const int r = fhe_uint32_scalar_ne(ct, pt, &result);
	if(r != 0) return NULL;
	return result;
}

void* ge_fhe_uint8(void* ct1, void* ct2, void* sks)
{
	FheUint8* result = NULL;

	checked_set_server_key(sks);

	const int r = fhe_uint8_ge(ct1, ct2, &result);
	if(r != 0) return NULL;
	return result;
}

void* ge_fhe_uint16(void* ct1, void* ct2, void* sks)
{
	FheUint16* result = NULL;

	checked_set_server_key(sks);

	const int r = fhe_uint16_ge(ct1, ct2, &result);
	if(r != 0) return NULL;
	return result;
}

void* ge_fhe_uint32(void* ct1, void* ct2, void* sks)
{
	FheUint32* result = NULL;

	checked_set_server_key(sks);

	const int r = fhe_uint32_ge(ct1, ct2, &result);
	if(r != 0) return NULL;
	return result;
}

void* scalar_ge_fhe_uint8(void* ct, uint8_t pt, void* sks)
{
	FheUint8* result = NULL;

	checked_set_server_key(sks);

	const int r = fhe_uint8_scalar_ge(ct, pt, &result);
	if(r != 0) return NULL;
	return result;
}

void* scalar_ge_fhe_uint16(void* ct, uint16_t pt, void* sks)
{
	FheUint16* result = NULL;

	checked_set_server_key(sks);

	const int r = fhe_uint16_scalar_ge(ct, pt, &result);
	if(r != 0) return NULL;
	return result;
}

void* scalar_ge_fhe_uint32(void* ct, uint32_t pt, void* sks)
{
	FheUint32* result = NULL;

	checked_set_server_key(sks);

	const int r = fhe_uint32_scalar_ge(ct, pt, &result);
	if(r != 0) return NULL;
	return result;
}

void* gt_fhe_uint8(void* ct1, void* ct2, void* sks)
{
	FheUint8* result = NULL;

	checked_set_server_key(sks);

	const int r = fhe_uint8_gt(ct1, ct2, &result);
	if(r != 0) return NULL;
	return result;
}

void* gt_fhe_uint16(void* ct1, void* ct2, void* sks)
{
	FheUint16* result = NULL;

	checked_set_server_key(sks);

	const int r = fhe_uint16_gt(ct1, ct2, &result);
	if(r != 0) return NULL;
	return result;
}

void* gt_fhe_uint32(void* ct1, void* ct2, void* sks)
{
	FheUint32* result = NULL;

	checked_set_server_key(sks);

	const int r = fhe_uint32_gt(ct1, ct2, &result);
	if(r != 0) return NULL;
	return result;
}

void* scalar_gt_fhe_uint8(void* ct, uint8_t pt, void* sks)
{
	FheUint8* result = NULL;

	checked_set_server_key(sks);

	const int r = fhe_uint8_scalar_gt(ct, pt, &result);
	if(r != 0) return NULL;
	return result;
}

void* scalar_gt_fhe_uint16(void* ct, uint16_t pt, void* sks)
{
	FheUint16* result = NULL;

	checked_set_server_key(sks);

	const int r = fhe_uint16_scalar_gt(ct, pt, &result);
	if(r != 0) return NULL;
	return result;
}

void* scalar_gt_fhe_uint32(void* ct, uint32_t pt, void* sks)
{
	FheUint32* result = NULL;

	checked_set_server_key(sks);

	const int r = fhe_uint32_scalar_gt(ct, pt, &result);
	if(r != 0) return NULL;
	return result;
}

void* le_fhe_uint8(void* ct1, void* ct2, void* sks)
{
	FheUint8* result = NULL;

	checked_set_server_key(sks);

	const int r = fhe_uint8_le(ct1, ct2, &result);
	if(r != 0) return NULL;
	return result;
}

void* le_fhe_uint16(void* ct1, void* ct2, void* sks)
{
	FheUint16* result = NULL;

	checked_set_server_key(sks);

	const int r = fhe_uint16_le(ct1, ct2, &result);
	if(r != 0) return NULL;
	return result;
}

void* le_fhe_uint32(void* ct1, void* ct2, void* sks)
{
	FheUint32* result = NULL;

	checked_set_server_key(sks);

	const int r = fhe_uint32_le(ct1, ct2, &result);
	if(r != 0) return NULL;
	return result;
}

void* lt_fhe_uint8(void* ct1, void* ct2, void* sks)
{
	FheUint8* result = NULL;

	checked_set_server_key(sks);

	const int r = fhe_uint8_lt(ct1, ct2, &result);
	if(r != 0) return NULL;
	return result;
}

void* scalar_le_fhe_uint8(void* ct, uint8_t pt, void* sks)
{
	FheUint8* result = NULL;

	checked_set_server_key(sks);

	const int r = fhe_uint8_scalar_le(ct, pt, &result);
	if(r != 0) return NULL;
	return result;
}

void* scalar_le_fhe_uint16(void* ct, uint16_t pt, void* sks)
{
	FheUint16* result = NULL;

	checked_set_server_key(sks);

	const int r = fhe_uint16_scalar_le(ct, pt, &result);
	if(r != 0) return NULL;
	return result;
}

void* scalar_le_fhe_uint32(void* ct, uint32_t pt, void* sks)
{
	FheUint32* result = NULL;

	checked_set_server_key(sks);

	const int r = fhe_uint32_scalar_le(ct, pt, &result);
	if(r != 0) return NULL;
	return result;
}

void* lt_fhe_uint16(void* ct1, void* ct2, void* sks)
{
	FheUint16* result = NULL;

	checked_set_server_key(sks);

	const int r = fhe_uint16_lt(ct1, ct2, &result);
	if(r != 0) return NULL;
	return result;
}

void* lt_fhe_uint32(void* ct1, void* ct2, void* sks)
{
	FheUint32* result = NULL;

	checked_set_server_key(sks);

	const int r = fhe_uint32_lt(ct1, ct2, &result);
	if(r != 0) return NULL;
	return result;
}

void* scalar_lt_fhe_uint8(void* ct, uint8_t pt, void* sks)
{
	FheUint8* result = NULL;

	checked_set_server_key(sks);

	const int r = fhe_uint8_scalar_lt(ct, pt, &result);
	if(r != 0) return NULL;
	return result;
}

void* scalar_lt_fhe_uint16(void* ct, uint16_t pt, void* sks)
{
	FheUint16* result = NULL;

	checked_set_server_key(sks);

	const int r = fhe_uint16_scalar_lt(ct, pt, &result);
	if(r != 0) return NULL;
	return result;
}

void* scalar_lt_fhe_uint32(void* ct, uint32_t pt, void* sks)
{
	FheUint32* result = NULL;

	checked_set_server_key(sks);

	const int r = fhe_uint32_scalar_lt(ct, pt, &result);
	if(r != 0) return NULL;
	return result;
}

void* min_fhe_uint8(void* ct1, void* ct2, void* sks)
{
	FheUint8* result = NULL;

	checked_set_server_key(sks);

	const int r = fhe_uint8_min(ct1, ct2, &result);
	if(r != 0) return NULL;
	return result;
}

void* min_fhe_uint16(void* ct1, void* ct2, void* sks)
{
	FheUint16* result = NULL;

	checked_set_server_key(sks);

	const int r = fhe_uint16_min(ct1, ct2, &result);
	if(r != 0) return NULL;
	return result;
}

void* min_fhe_uint32(void* ct1, void* ct2, void* sks)
{
	FheUint32* result = NULL;

	checked_set_server_key(sks);

	const int r = fhe_uint32_min(ct1, ct2, &result);
	if(r != 0) return NULL;
	return result;
}

void* scalar_min_fhe_uint8(void* ct, uint8_t pt, void* sks)
{
	FheUint8* result = NULL;

	checked_set_server_key(sks);

	const int r = fhe_uint8_scalar_min(ct, pt, &result);
	if(r != 0) return NULL;
	return result;
}

void* scalar_min_fhe_uint16(void* ct, uint16_t pt, void* sks)
{
	FheUint16* result = NULL;

	checked_set_server_key(sks);

	const int r = fhe_uint16_scalar_min(ct, pt, &result);
	if(r != 0) return NULL;
	return result;
}

void* scalar_min_fhe_uint32(void* ct, uint32_t pt, void* sks)
{
	FheUint32* result = NULL;

	checked_set_server_key(sks);

	const int r = fhe_uint32_scalar_min(ct, pt, &result);
	if(r != 0) return NULL;
	return result;
}

void* max_fhe_uint8(void* ct1, void* ct2, void* sks)
{
	FheUint8* result = NULL;

	checked_set_server_key(sks);

	const int r = fhe_uint8_max(ct1, ct2, &result);
	if(r != 0) return NULL;
	return result;
}

void* max_fhe_uint16(void* ct1, void* ct2, void* sks)
{
	FheUint16* result = NULL;

	checked_set_server_key(sks);

	const int r = fhe_uint16_max(ct1, ct2, &result);
	if(r != 0) return NULL;
	return result;
}

void* max_fhe_uint32(void* ct1, void* ct2, void* sks)
{
	FheUint32* result = NULL;

	checked_set_server_key(sks);

	const int r = fhe_uint32_max(ct1, ct2, &result);
	if(r != 0) return NULL;
	return result;
}

void* scalar_max_fhe_uint8(void* ct, uint8_t pt, void* sks)
{
	FheUint8* result = NULL;

	checked_set_server_key(sks);

	const int r = fhe_uint8_scalar_max(ct, pt, &result);
	if(r != 0) return NULL;
	return result;
}

void* scalar_max_fhe_uint16(void* ct, uint16_t pt, void* sks)
{
	FheUint16* result = NULL;

	checked_set_server_key(sks);

	const int r = fhe_uint16_scalar_max(ct, pt, &result);
	if(r != 0) return NULL;
	return result;
}

void* scalar_max_fhe_uint32(void* ct, uint32_t pt, void* sks)
{
	FheUint32* result = NULL;

	checked_set_server_key(sks);

	const int r = fhe_uint32_scalar_max(ct, pt, &result);
	if(r != 0) return NULL;
	return result;
}

void* neg_fhe_uint8(void* ct, void* sks) {
	FheUint8* result = NULL;

	checked_set_server_key(sks);

	const int r = fhe_uint8_neg(ct, &result);
	if(r != 0) return NULL;
	return result;
}

void* neg_fhe_uint16(void* ct, void* sks) {
	FheUint16* result = NULL;

	checked_set_server_key(sks);

	const int r = fhe_uint16_neg(ct, &result);
	if(r != 0) return NULL;
	return result;
}

void* neg_fhe_uint32(void* ct, void* sks) {
	FheUint32* result = NULL;

	checked_set_server_key(sks);

	const int r = fhe_uint32_neg(ct, &result);
	if(r != 0) return NULL;
	return result;
}

void* not_fhe_uint8(void* ct, void* sks) {
	FheUint8* result = NULL;

	checked_set_server_key(sks);

	const int r = fhe_uint8_not(ct, &result);
	if(r != 0) return NULL;
	return result;
}

void* not_fhe_uint16(void* ct, void* sks) {
	FheUint16* result = NULL;

	checked_set_server_key(sks);

	const int r = fhe_uint16_not(ct, &result);
	if(r != 0) return NULL;
	return result;
}

void* not_fhe_uint32(void* ct, void* sks) {
	FheUint32* result = NULL;

	checked_set_server_key(sks);

	const int r = fhe_uint32_not(ct, &result);
	if(r != 0) return NULL;
	return result;
}

int decrypt_fhe_uint8(void* cks, void* ct, uint8_t* res)
{
	*res = 0;
	return fhe_uint8_decrypt(ct, cks, res);
}

int decrypt_fhe_uint16(void* cks, void* ct, uint16_t* res)
{
	*res = 0;
	return fhe_uint16_decrypt(ct, cks, res);
}

int decrypt_fhe_uint32(void* cks, void* ct, uint32_t* res)
{
	*res = 0;
	return fhe_uint32_decrypt(ct, cks, res);
}

void* public_key_encrypt_fhe_uint8(void* pks, uint8_t value) {
	CompactFheUint8List* list = NULL;
	FheUint8* ct = NULL;

	int r = compact_fhe_uint8_list_try_encrypt_with_compact_public_key_u8(&value, 1, pks, &list);
  	assert(r == 0);

	r = compact_fhe_uint8_list_expand(list, &ct, 1);
	assert(r == 0);

	r = compact_fhe_uint8_list_destroy(list);
	assert(r == 0);

	return ct;
}

void* public_key_encrypt_fhe_uint16(void* pks, uint16_t value) {
	CompactFheUint16List* list = NULL;
	FheUint16* ct = NULL;

	int r = compact_fhe_uint16_list_try_encrypt_with_compact_public_key_u16(&value, 1, pks, &list);
  	assert(r == 0);

	r = compact_fhe_uint16_list_expand(list, &ct, 1);
	assert(r == 0);

	r = compact_fhe_uint16_list_destroy(list);
	assert(r == 0);

	return ct;
}

void* public_key_encrypt_fhe_uint32(void* pks, uint32_t value) {
	CompactFheUint32List* list = NULL;
	FheUint32* ct = NULL;

	int r = compact_fhe_uint32_list_try_encrypt_with_compact_public_key_u32(&value, 1, pks, &list);
  	assert(r == 0);

	r = compact_fhe_uint32_list_expand(list, &ct, 1);
	assert(r == 0);

	r = compact_fhe_uint32_list_destroy(list);
	assert(r == 0);

	return ct;
}

void* trivial_encrypt_fhe_uint8(void* sks, uint8_t value) {
	FheUint8* ct = NULL;

	checked_set_server_key(sks);

	int r = fhe_uint8_try_encrypt_trivial_u8(value, &ct);
  	assert(r == 0);

	return ct;
}

void* trivial_encrypt_fhe_uint16(void* sks, uint16_t value) {
	FheUint16* ct = NULL;

	checked_set_server_key(sks);

	int r = fhe_uint16_try_encrypt_trivial_u16(value, &ct);
  	assert(r == 0);

	return ct;
}

void* trivial_encrypt_fhe_uint32(void* sks, uint32_t value) {
	FheUint32* ct = NULL;

	checked_set_server_key(sks);

	int r = fhe_uint32_try_encrypt_trivial_u32(value, &ct);
  	assert(r == 0);

	return ct;
}

void public_key_encrypt_and_serialize_fhe_uint8_list(void* pks, uint8_t value, Buffer* out) {
	CompactFheUint8List* list = NULL;

	int r = compact_fhe_uint8_list_try_encrypt_with_compact_public_key_u8(&value, 1, pks, &list);
  	assert(r == 0);

	r = compact_fhe_uint8_list_serialize(list, out);
	assert(r == 0);

	r = compact_fhe_uint8_list_destroy(list);
	assert(r == 0);
}

void public_key_encrypt_and_serialize_fhe_uint16_list(void* pks, uint16_t value, Buffer* out) {
	CompactFheUint16List* list = NULL;

	int r = compact_fhe_uint16_list_try_encrypt_with_compact_public_key_u16(&value, 1, pks, &list);
  	assert(r == 0);

	r = compact_fhe_uint16_list_serialize(list, out);
	assert(r == 0);

	r = compact_fhe_uint16_list_destroy(list);
	assert(r == 0);
}

void public_key_encrypt_and_serialize_fhe_uint32_list(void* pks, uint32_t value, Buffer* out) {
	CompactFheUint32List* list = NULL;

	int r = compact_fhe_uint32_list_try_encrypt_with_compact_public_key_u32(&value, 1, pks, &list);
  	assert(r == 0);

	r = compact_fhe_uint32_list_serialize(list, out);
	assert(r == 0);

	r = compact_fhe_uint32_list_destroy(list);
	assert(r == 0);
}

void* cast_8_16(void* ct, void* sks) {
	FheUint16* result = NULL;

	checked_set_server_key(sks);

	const int r = fhe_uint8_cast_into_fhe_uint16(ct, &result);
	if(r != 0) return NULL;
	return result;
}

void* cast_8_32(void* ct, void* sks) {
	FheUint32* result = NULL;

	checked_set_server_key(sks);

	const int r = fhe_uint8_cast_into_fhe_uint32(ct, &result);
	if(r != 0) return NULL;
	return result;
}

void* cast_16_8(void* ct, void* sks) {
	FheUint8* result = NULL;

	checked_set_server_key(sks);

	const int r = fhe_uint16_cast_into_fhe_uint8(ct, &result);
	if(r != 0) return NULL;
	return result;
}

void* cast_16_32(void* ct, void* sks) {
	FheUint32* result = NULL;

	checked_set_server_key(sks);

	const int r = fhe_uint16_cast_into_fhe_uint32(ct, &result);
	if(r != 0) return NULL;
	return result;
}

void* cast_32_8(void* ct, void* sks) {
	FheUint8* result = NULL;

	checked_set_server_key(sks);

	const int r = fhe_uint32_cast_into_fhe_uint8(ct, &result);
	if(r != 0) return NULL;
	return result;
}

void* cast_32_16(void* ct, void* sks) {
	FheUint16* result = NULL;

	checked_set_server_key(sks);

	const int r = fhe_uint32_cast_into_fhe_uint16(ct, &result);
	if(r != 0) return NULL;
	return result;
}

*/
import "C"

import (
	_ "embed"
	"errors"
	"fmt"
	"math/big"
	"unsafe"

	"github.com/ethereum/go-ethereum/common"
	"github.com/ethereum/go-ethereum/crypto"
)

func toBufferView(in []byte) C.BufferView {
	return C.BufferView{
		pointer: (*C.uint8_t)(unsafe.Pointer(&in[0])),
		length:  (C.size_t)(len(in)),
	}
}

// Expanded TFHE ciphertext sizes by type, in bytes.
var expandedFheCiphertextSize map[fheUintType]uint

// Compact TFHE ciphertext sizes by type, in bytes.
var compactFheCiphertextSize map[fheUintType]uint

var sks unsafe.Pointer
var cks unsafe.Pointer
var pks unsafe.Pointer
var pksHash common.Hash
var networkKeysDir string
var usersKeysDir string

//go:embed test-fhevm-keys/sks
var sksBytes []byte

//go:embed test-fhevm-keys/pks
var pksBytes []byte

//go:embed test-fhevm-keys/cks
var cksBytes []byte

func init() {
	expandedFheCiphertextSize = make(map[fheUintType]uint)
	compactFheCiphertextSize = make(map[fheUintType]uint)

	fmt.Println("TODO: fhevm keys are hardcoded into subnet evm, find ways to store keys in production")
	sks = C.deserialize_server_key(toBufferView(sksBytes))

	expandedFheCiphertextSize[FheUint8] = uint(len(new(tfheCiphertext).trivialEncrypt(*big.NewInt(0), FheUint8).serialize()))
	expandedFheCiphertextSize[FheUint16] = uint(len(new(tfheCiphertext).trivialEncrypt(*big.NewInt(0), FheUint16).serialize()))
	expandedFheCiphertextSize[FheUint32] = uint(len(new(tfheCiphertext).trivialEncrypt(*big.NewInt(0), FheUint32).serialize()))

	pksHash = crypto.Keccak256Hash(pksBytes)
	pks = C.deserialize_compact_public_key(toBufferView(pksBytes))

	compactFheCiphertextSize[FheUint8] = uint(len(encryptAndSerializeCompact(0, FheUint8)))
	compactFheCiphertextSize[FheUint16] = uint(len(encryptAndSerializeCompact(0, FheUint16)))
	compactFheCiphertextSize[FheUint32] = uint(len(encryptAndSerializeCompact(0, FheUint32)))

	cks = C.deserialize_client_key(toBufferView(cksBytes))
}

func serialize(ptr unsafe.Pointer, t fheUintType) ([]byte, error) {
	out := &C.Buffer{}
	var ret C.int
	switch t {
	case FheUint8:
		ret = C.serialize_fhe_uint8(ptr, out)
	case FheUint16:
		ret = C.serialize_fhe_uint16(ptr, out)
	case FheUint32:
		ret = C.serialize_fhe_uint32(ptr, out)
	default:
		panic("serialize: unexpected ciphertext type")
	}
	if ret != 0 {
		return nil, errors.New("serialize: failed to serialize a ciphertext")
	}
	ser := C.GoBytes(unsafe.Pointer(out.pointer), C.int(out.length))
	C.destroy_buffer(out)
	return ser, nil
}

// Represents a TFHE ciphertext type, i.e. its bit capacity.
type fheUintType uint8

const (
	FheUint8  fheUintType = 0
	FheUint16 fheUintType = 1
	FheUint32 fheUintType = 2
)

// Represents an expanded TFHE ciphertext.
type tfheCiphertext struct {
	serialization []byte
	hash          *common.Hash
	fheUintType   fheUintType
}

// Deserializes a TFHE ciphertext.
func (ct *tfheCiphertext) deserialize(in []byte, t fheUintType) error {
	switch t {
	case FheUint8:
		ptr := C.deserialize_fhe_uint8(toBufferView((in)))
		if ptr == nil {
			return errors.New("FheUint8 ciphertext deserialization failed")
		}
		C.destroy_fhe_uint8(ptr)
	case FheUint16:
		ptr := C.deserialize_fhe_uint16(toBufferView((in)))
		if ptr == nil {
			return errors.New("FheUint16 ciphertext deserialization failed")
		}
		C.destroy_fhe_uint16(ptr)
	case FheUint32:
		ptr := C.deserialize_fhe_uint32(toBufferView((in)))
		if ptr == nil {
			return errors.New("FheUint32 ciphertext deserialization failed")
		}
		C.destroy_fhe_uint32(ptr)
	default:
		panic("deserialize: unexpected ciphertext type")
	}
	ct.fheUintType = t
	ct.serialization = in
	ct.computeHash()
	return nil
}

// Deserializes a compact TFHE ciphetext.
// Note: After the compact TFHE ciphertext has been serialized, subsequent calls to serialize()
// will produce non-compact ciphertext serialziations.
func (ct *tfheCiphertext) deserializeCompact(in []byte, t fheUintType) error {
	switch t {
	case FheUint8:
		ptr := C.deserialize_compact_fhe_uint8(toBufferView((in)))
		if ptr == nil {
			return errors.New("compact FheUint8 ciphertext deserialization failed")
		}
		var err error
		ct.serialization, err = serialize(ptr, t)
		C.destroy_fhe_uint8(ptr)
		if err != nil {
			return err
		}
	case FheUint16:
		ptr := C.deserialize_compact_fhe_uint16(toBufferView((in)))
		if ptr == nil {
			return errors.New("compact FheUint16 ciphertext deserialization failed")
		}
		var err error
		ct.serialization, err = serialize(ptr, t)
		C.destroy_fhe_uint16(ptr)
		if err != nil {
			return err
		}
	case FheUint32:
		ptr := C.deserialize_compact_fhe_uint32(toBufferView((in)))
		if ptr == nil {
			return errors.New("compact FheUint32 ciphertext deserialization failed")
		}
		var err error
		ct.serialization, err = serialize(ptr, t)
		C.destroy_fhe_uint32(ptr)
		if err != nil {
			return err
		}
	default:
		panic("deserializeCompact: unexpected ciphertext type")
	}
	ct.fheUintType = t
	ct.computeHash()
	return nil
}

// Encrypts a value as a TFHE ciphertext, using the compact public FHE key.
// The resulting ciphertext is automaticaly expanded.
func (ct *tfheCiphertext) encrypt(value big.Int, t fheUintType) *tfheCiphertext {
	var ptr unsafe.Pointer
	var err error
	switch t {
	case FheUint8:
		ptr = C.public_key_encrypt_fhe_uint8(pks, C.uint8_t(value.Uint64()))
		ct.serialization, err = serialize(ptr, t)
		C.destroy_fhe_uint8(ptr)
		if err != nil {
			panic(err)
		}
	case FheUint16:
		ptr = C.public_key_encrypt_fhe_uint16(pks, C.uint16_t(value.Uint64()))
		ct.serialization, err = serialize(ptr, t)
		C.destroy_fhe_uint16(ptr)
		if err != nil {
			panic(err)
		}
	case FheUint32:
		ptr = C.public_key_encrypt_fhe_uint32(pks, C.uint32_t(value.Uint64()))
		ct.serialization, err = serialize(ptr, t)
		C.destroy_fhe_uint32(ptr)
		if err != nil {
			panic(err)
		}
	default:
		panic("encrypt: unexpected ciphertext type")
	}
	ct.fheUintType = t
	ct.computeHash()
	return ct
}

func (ct *tfheCiphertext) trivialEncrypt(value big.Int, t fheUintType) *tfheCiphertext {
	var ptr unsafe.Pointer
	var err error
	switch t {
	case FheUint8:
		ptr = C.trivial_encrypt_fhe_uint8(sks, C.uint8_t(value.Uint64()))
		ct.serialization, err = serialize(ptr, t)
		C.destroy_fhe_uint8(ptr)
		if err != nil {
			panic(err)
		}
	case FheUint16:
		ptr = C.trivial_encrypt_fhe_uint16(sks, C.uint16_t(value.Uint64()))
		ct.serialization, err = serialize(ptr, t)
		C.destroy_fhe_uint16(ptr)
		if err != nil {
			panic(err)
		}
	case FheUint32:
		ptr = C.trivial_encrypt_fhe_uint32(sks, C.uint32_t(value.Uint64()))
		ct.serialization, err = serialize(ptr, t)
		C.destroy_fhe_uint32(ptr)
		if err != nil {
			panic(err)
		}
	default:
		panic("trivialEncrypt: unexpected ciphertext type")
	}
	ct.fheUintType = t
	ct.computeHash()
	return ct
}

func (ct *tfheCiphertext) serialize() []byte {
	return ct.serialization
}

func (ct *tfheCiphertext) executeUnaryCiphertextOperation(rhs *tfheCiphertext,
	op8 func(ct unsafe.Pointer) unsafe.Pointer,
	op16 func(ct unsafe.Pointer) unsafe.Pointer,
	op32 func(ct unsafe.Pointer) unsafe.Pointer) (*tfheCiphertext, error) {

	res := new(tfheCiphertext)
	res.fheUintType = ct.fheUintType
	res_ser := &C.Buffer{}
	switch ct.fheUintType {
	case FheUint8:
		ct_ptr := C.deserialize_fhe_uint8(toBufferView((ct.serialization)))
		if ct_ptr == nil {
			return nil, errors.New("8 bit unary op deserialization failed")
		}
		res_ptr := op8(ct_ptr)
		C.destroy_fhe_uint8(ct_ptr)
		if res_ptr == nil {
			return nil, errors.New("8 bit unary op failed")
		}
		ret := C.serialize_fhe_uint8(res_ptr, res_ser)
		C.destroy_fhe_uint8(res_ptr)
		if ret != 0 {
			return nil, errors.New("8 bit unary op serialization failed")
		}
		res.serialization = C.GoBytes(unsafe.Pointer(res_ser.pointer), C.int(res_ser.length))
		C.destroy_buffer(res_ser)
	case FheUint16:
		ct_ptr := C.deserialize_fhe_uint16(toBufferView((ct.serialization)))
		if ct_ptr == nil {
			return nil, errors.New("16 bit unary op deserialization failed")
		}
		res_ptr := op16(ct_ptr)
		C.destroy_fhe_uint16(ct_ptr)
		if res_ptr == nil {
			return nil, errors.New("16 bit op failed")
		}
		ret := C.serialize_fhe_uint16(res_ptr, res_ser)
		C.destroy_fhe_uint16(res_ptr)
		if ret != 0 {
			return nil, errors.New("16 bit unary op serialization failed")
		}
		res.serialization = C.GoBytes(unsafe.Pointer(res_ser.pointer), C.int(res_ser.length))
		C.destroy_buffer(res_ser)
	case FheUint32:
		ct_ptr := C.deserialize_fhe_uint32(toBufferView((ct.serialization)))
		if ct_ptr == nil {
			return nil, errors.New("32 bit unary op deserialization failed")
		}
		res_ptr := op32(ct_ptr)
		C.destroy_fhe_uint32(ct_ptr)
		if res_ptr == nil {
			return nil, errors.New("32 bit op failed")
		}
		ret := C.serialize_fhe_uint32(res_ptr, res_ser)
		C.destroy_fhe_uint32(res_ptr)
		if ret != 0 {
			return nil, errors.New("32 bit unary op serialization failed")
		}
		res.serialization = C.GoBytes(unsafe.Pointer(res_ser.pointer), C.int(res_ser.length))
		C.destroy_buffer(res_ser)
	default:
		panic("unary op unexpected ciphertext type")
	}
	res.computeHash()
	return res, nil
}

func (lhs *tfheCiphertext) executeBinaryCiphertextOperation(rhs *tfheCiphertext,
	op8 func(lhs unsafe.Pointer, rhs unsafe.Pointer) unsafe.Pointer,
	op16 func(lhs unsafe.Pointer, rhs unsafe.Pointer) unsafe.Pointer,
	op32 func(lhs unsafe.Pointer, rhs unsafe.Pointer) unsafe.Pointer) (*tfheCiphertext, error) {
	if lhs.fheUintType != rhs.fheUintType {
		return nil, errors.New("binary operations are only well-defined for identical types")
	}

	res := new(tfheCiphertext)
	res.fheUintType = lhs.fheUintType
	res_ser := &C.Buffer{}
	switch lhs.fheUintType {
	case FheUint8:
		lhs_ptr := C.deserialize_fhe_uint8(toBufferView((lhs.serialization)))
		if lhs_ptr == nil {
			return nil, errors.New("8 bit binary op deserialization failed")
		}
		rhs_ptr := C.deserialize_fhe_uint8(toBufferView((rhs.serialization)))
		if rhs_ptr == nil {
			C.destroy_fhe_uint8(lhs_ptr)
			return nil, errors.New("8 bit binary op deserialization failed")
		}
		res_ptr := op8(lhs_ptr, rhs_ptr)
		C.destroy_fhe_uint8(lhs_ptr)
		C.destroy_fhe_uint8(rhs_ptr)
		if res_ptr == nil {
			return nil, errors.New("8 bit binary op failed")
		}
		ret := C.serialize_fhe_uint8(res_ptr, res_ser)
		C.destroy_fhe_uint8(res_ptr)
		if ret != 0 {
			return nil, errors.New("8 bit binary op serialization failed")
		}
		res.serialization = C.GoBytes(unsafe.Pointer(res_ser.pointer), C.int(res_ser.length))
		C.destroy_buffer(res_ser)
	case FheUint16:
		lhs_ptr := C.deserialize_fhe_uint16(toBufferView((lhs.serialization)))
		if lhs_ptr == nil {
			return nil, errors.New("16 bit binary op deserialization failed")
		}
		rhs_ptr := C.deserialize_fhe_uint16(toBufferView((rhs.serialization)))
		if rhs_ptr == nil {
			C.destroy_fhe_uint16(lhs_ptr)
			return nil, errors.New("16 bit binary op deserialization failed")
		}
		res_ptr := op16(lhs_ptr, rhs_ptr)
		C.destroy_fhe_uint16(lhs_ptr)
		C.destroy_fhe_uint16(rhs_ptr)
		if res_ptr == nil {
			return nil, errors.New("16 bit binary op failed")
		}
		ret := C.serialize_fhe_uint16(res_ptr, res_ser)
		C.destroy_fhe_uint16(res_ptr)
		if ret != 0 {
			return nil, errors.New("16 bit binary op serialization failed")
		}
		res.serialization = C.GoBytes(unsafe.Pointer(res_ser.pointer), C.int(res_ser.length))
		C.destroy_buffer(res_ser)
	case FheUint32:
		lhs_ptr := C.deserialize_fhe_uint32(toBufferView((lhs.serialization)))
		if lhs_ptr == nil {
			return nil, errors.New("32 bit binary op deserialization failed")
		}
		rhs_ptr := C.deserialize_fhe_uint32(toBufferView((rhs.serialization)))
		if rhs_ptr == nil {
			C.destroy_fhe_uint32(lhs_ptr)
			return nil, errors.New("32 bit binary op deserialization failed")
		}
		res_ptr := op32(lhs_ptr, rhs_ptr)
		C.destroy_fhe_uint32(lhs_ptr)
		C.destroy_fhe_uint32(rhs_ptr)
		if res_ptr == nil {
			return nil, errors.New("32 bit binary op failed")
		}
		ret := C.serialize_fhe_uint32(res_ptr, res_ser)
		C.destroy_fhe_uint32(res_ptr)
		if ret != 0 {
			return nil, errors.New("32 bit binary op serialization failed")
		}
		res.serialization = C.GoBytes(unsafe.Pointer(res_ser.pointer), C.int(res_ser.length))
		C.destroy_buffer(res_ser)
	default:
		panic("binary op unexpected ciphertext type")
	}
	res.computeHash()
	return res, nil
}

func (lhs *tfheCiphertext) executeBinaryScalarOperation(rhs uint64,
	op8 func(lhs unsafe.Pointer, rhs C.uint8_t) unsafe.Pointer,
	op16 func(lhs unsafe.Pointer, rhs C.uint16_t) unsafe.Pointer,
	op32 func(lhs unsafe.Pointer, rhs C.uint32_t) unsafe.Pointer) (*tfheCiphertext, error) {
	res := new(tfheCiphertext)
	res.fheUintType = lhs.fheUintType
	res_ser := &C.Buffer{}
	switch lhs.fheUintType {
	case FheUint8:
		lhs_ptr := C.deserialize_fhe_uint8(toBufferView((lhs.serialization)))
		if lhs_ptr == nil {
			return nil, errors.New("8 bit scalar op deserialization failed")
		}
		scalar := C.uint8_t(rhs)
		res_ptr := op8(lhs_ptr, scalar)
		C.destroy_fhe_uint8(lhs_ptr)
		if res_ptr == nil {
			return nil, errors.New("8 bit scalar op failed")
		}
		ret := C.serialize_fhe_uint8(res_ptr, res_ser)
		C.destroy_fhe_uint8(res_ptr)
		if ret != 0 {
			return nil, errors.New("8 bit scalar op serialization failed")
		}
		res.serialization = C.GoBytes(unsafe.Pointer(res_ser.pointer), C.int(res_ser.length))
		C.destroy_buffer(res_ser)
	case FheUint16:
		lhs_ptr := C.deserialize_fhe_uint16(toBufferView((lhs.serialization)))
		if lhs_ptr == nil {
			return nil, errors.New("16 bit scalar op deserialization failed")
		}
		scalar := C.uint16_t(rhs)
		res_ptr := op16(lhs_ptr, scalar)
		C.destroy_fhe_uint16(lhs_ptr)
		if res_ptr == nil {
			return nil, errors.New("16 bit scalar op failed")
		}
		ret := C.serialize_fhe_uint16(res_ptr, res_ser)
		C.destroy_fhe_uint16(res_ptr)
		if ret != 0 {
			return nil, errors.New("16 bit scalar op serialization failed")
		}
		res.serialization = C.GoBytes(unsafe.Pointer(res_ser.pointer), C.int(res_ser.length))
		C.destroy_buffer(res_ser)
	case FheUint32:
		lhs_ptr := C.deserialize_fhe_uint32(toBufferView((lhs.serialization)))
		if lhs_ptr == nil {
			return nil, errors.New("32 bit scalar op deserialization failed")
		}
		scalar := C.uint32_t(rhs)
		res_ptr := op32(lhs_ptr, scalar)
		C.destroy_fhe_uint32(lhs_ptr)
		if res_ptr == nil {
			return nil, errors.New("32 bit scalar op failed")
		}
		ret := C.serialize_fhe_uint32(res_ptr, res_ser)
		C.destroy_fhe_uint32(res_ptr)
		if ret != 0 {
			return nil, errors.New("32 bit scalar op serialization failed")
		}
		res.serialization = C.GoBytes(unsafe.Pointer(res_ser.pointer), C.int(res_ser.length))
		C.destroy_buffer(res_ser)
	default:
		panic("scalar op unexpected ciphertext type")
	}
	res.computeHash()
	return res, nil
}

func (lhs *tfheCiphertext) add(rhs *tfheCiphertext) (*tfheCiphertext, error) {
	return lhs.executeBinaryCiphertextOperation(rhs,
		func(lhs unsafe.Pointer, rhs unsafe.Pointer) unsafe.Pointer {
			return C.add_fhe_uint8(lhs, rhs, sks)
		},
		func(lhs unsafe.Pointer, rhs unsafe.Pointer) unsafe.Pointer {
			return C.add_fhe_uint16(lhs, rhs, sks)
		},
		func(lhs unsafe.Pointer, rhs unsafe.Pointer) unsafe.Pointer {
			return C.add_fhe_uint32(lhs, rhs, sks)
		})
}

func (lhs *tfheCiphertext) scalarAdd(rhs uint64) (*tfheCiphertext, error) {
	return lhs.executeBinaryScalarOperation(rhs,
		func(lhs unsafe.Pointer, rhs C.uint8_t) unsafe.Pointer {
			return C.scalar_add_fhe_uint8(lhs, rhs, sks)
		},
		func(lhs unsafe.Pointer, rhs C.uint16_t) unsafe.Pointer {
			return C.scalar_add_fhe_uint16(lhs, rhs, sks)
		},
		func(lhs unsafe.Pointer, rhs C.uint32_t) unsafe.Pointer {
			return C.scalar_add_fhe_uint32(lhs, rhs, sks)
		})
}

func (lhs *tfheCiphertext) sub(rhs *tfheCiphertext) (*tfheCiphertext, error) {
	return lhs.executeBinaryCiphertextOperation(rhs,
		func(lhs unsafe.Pointer, rhs unsafe.Pointer) unsafe.Pointer {
			return C.sub_fhe_uint8(lhs, rhs, sks)
		},
		func(lhs unsafe.Pointer, rhs unsafe.Pointer) unsafe.Pointer {
			return C.sub_fhe_uint16(lhs, rhs, sks)
		},
		func(lhs unsafe.Pointer, rhs unsafe.Pointer) unsafe.Pointer {
			return C.sub_fhe_uint32(lhs, rhs, sks)
		})
}

func (lhs *tfheCiphertext) scalarSub(rhs uint64) (*tfheCiphertext, error) {
	return lhs.executeBinaryScalarOperation(rhs,
		func(lhs unsafe.Pointer, rhs C.uint8_t) unsafe.Pointer {
			return C.scalar_sub_fhe_uint8(lhs, rhs, sks)
		},
		func(lhs unsafe.Pointer, rhs C.uint16_t) unsafe.Pointer {
			return C.scalar_sub_fhe_uint16(lhs, rhs, sks)
		},
		func(lhs unsafe.Pointer, rhs C.uint32_t) unsafe.Pointer {
			return C.scalar_sub_fhe_uint32(lhs, rhs, sks)
		})
}

func (lhs *tfheCiphertext) mul(rhs *tfheCiphertext) (*tfheCiphertext, error) {
	return lhs.executeBinaryCiphertextOperation(rhs,
		func(lhs unsafe.Pointer, rhs unsafe.Pointer) unsafe.Pointer {
			return C.mul_fhe_uint8(lhs, rhs, sks)
		},
		func(lhs unsafe.Pointer, rhs unsafe.Pointer) unsafe.Pointer {
			return C.mul_fhe_uint16(lhs, rhs, sks)
		},
		func(lhs unsafe.Pointer, rhs unsafe.Pointer) unsafe.Pointer {
			return C.mul_fhe_uint32(lhs, rhs, sks)
		})
}

func (lhs *tfheCiphertext) scalarMul(rhs uint64) (*tfheCiphertext, error) {
	return lhs.executeBinaryScalarOperation(rhs,
		func(lhs unsafe.Pointer, rhs C.uint8_t) unsafe.Pointer {
			return C.scalar_mul_fhe_uint8(lhs, rhs, sks)
		},
		func(lhs unsafe.Pointer, rhs C.uint16_t) unsafe.Pointer {
			return C.scalar_mul_fhe_uint16(lhs, rhs, sks)
		},
		func(lhs unsafe.Pointer, rhs C.uint32_t) unsafe.Pointer {
			return C.scalar_mul_fhe_uint32(lhs, rhs, sks)
		})
}

func (lhs *tfheCiphertext) scalarDiv(rhs uint64) (*tfheCiphertext, error) {
	return lhs.executeBinaryScalarOperation(rhs,
		func(lhs unsafe.Pointer, rhs C.uint8_t) unsafe.Pointer {
			return C.scalar_div_fhe_uint8(lhs, rhs, sks)
		},
		func(lhs unsafe.Pointer, rhs C.uint16_t) unsafe.Pointer {
			return C.scalar_div_fhe_uint16(lhs, rhs, sks)
		},
		func(lhs unsafe.Pointer, rhs C.uint32_t) unsafe.Pointer {
			return C.scalar_div_fhe_uint32(lhs, rhs, sks)
		})
}

func (lhs *tfheCiphertext) bitand(rhs *tfheCiphertext) (*tfheCiphertext, error) {
	return lhs.executeBinaryCiphertextOperation(rhs,
		func(lhs unsafe.Pointer, rhs unsafe.Pointer) unsafe.Pointer {
			return C.bitand_fhe_uint8(lhs, rhs, sks)
		},
		func(lhs unsafe.Pointer, rhs unsafe.Pointer) unsafe.Pointer {
			return C.bitand_fhe_uint16(lhs, rhs, sks)
		},
		func(lhs unsafe.Pointer, rhs unsafe.Pointer) unsafe.Pointer {
			return C.bitand_fhe_uint32(lhs, rhs, sks)
		})
}

func (lhs *tfheCiphertext) bitor(rhs *tfheCiphertext) (*tfheCiphertext, error) {
	return lhs.executeBinaryCiphertextOperation(rhs,
		func(lhs unsafe.Pointer, rhs unsafe.Pointer) unsafe.Pointer {
			return C.bitor_fhe_uint8(lhs, rhs, sks)
		},
		func(lhs unsafe.Pointer, rhs unsafe.Pointer) unsafe.Pointer {
			return C.bitor_fhe_uint16(lhs, rhs, sks)
		},
		func(lhs unsafe.Pointer, rhs unsafe.Pointer) unsafe.Pointer {
			return C.bitor_fhe_uint32(lhs, rhs, sks)
		})
}

func (lhs *tfheCiphertext) bitxor(rhs *tfheCiphertext) (*tfheCiphertext, error) {
	return lhs.executeBinaryCiphertextOperation(rhs,
		func(lhs unsafe.Pointer, rhs unsafe.Pointer) unsafe.Pointer {
			return C.bitxor_fhe_uint8(lhs, rhs, sks)
		},
		func(lhs unsafe.Pointer, rhs unsafe.Pointer) unsafe.Pointer {
			return C.bitxor_fhe_uint16(lhs, rhs, sks)
		},
		func(lhs unsafe.Pointer, rhs unsafe.Pointer) unsafe.Pointer {
			return C.bitxor_fhe_uint32(lhs, rhs, sks)
		})
}

func (lhs *tfheCiphertext) shl(rhs *tfheCiphertext) (*tfheCiphertext, error) {
	return lhs.executeBinaryCiphertextOperation(rhs,
		func(lhs unsafe.Pointer, rhs unsafe.Pointer) unsafe.Pointer {
			return C.shl_fhe_uint8(lhs, rhs, sks)
		},
		func(lhs unsafe.Pointer, rhs unsafe.Pointer) unsafe.Pointer {
			return C.shl_fhe_uint16(lhs, rhs, sks)
		},
		func(lhs unsafe.Pointer, rhs unsafe.Pointer) unsafe.Pointer {
			return C.shl_fhe_uint32(lhs, rhs, sks)
		})
}

func (lhs *tfheCiphertext) scalarShl(rhs uint64) (*tfheCiphertext, error) {
	return lhs.executeBinaryScalarOperation(rhs,
		func(lhs unsafe.Pointer, rhs C.uint8_t) unsafe.Pointer {
			return C.scalar_shl_fhe_uint8(lhs, rhs, sks)
		},
		func(lhs unsafe.Pointer, rhs C.uint16_t) unsafe.Pointer {
			return C.scalar_shl_fhe_uint16(lhs, rhs, sks)
		},
		func(lhs unsafe.Pointer, rhs C.uint32_t) unsafe.Pointer {
			return C.scalar_shl_fhe_uint32(lhs, rhs, sks)
		})
}

func (lhs *tfheCiphertext) shr(rhs *tfheCiphertext) (*tfheCiphertext, error) {
	return lhs.executeBinaryCiphertextOperation(rhs,
		func(lhs unsafe.Pointer, rhs unsafe.Pointer) unsafe.Pointer {
			return C.shr_fhe_uint8(lhs, rhs, sks)
		},
		func(lhs unsafe.Pointer, rhs unsafe.Pointer) unsafe.Pointer {
			return C.shr_fhe_uint16(lhs, rhs, sks)
		},
		func(lhs unsafe.Pointer, rhs unsafe.Pointer) unsafe.Pointer {
			return C.shr_fhe_uint32(lhs, rhs, sks)
		})
}

func (lhs *tfheCiphertext) scalarShr(rhs uint64) (*tfheCiphertext, error) {
	return lhs.executeBinaryScalarOperation(rhs,
		func(lhs unsafe.Pointer, rhs C.uint8_t) unsafe.Pointer {
			return C.scalar_shr_fhe_uint8(lhs, rhs, sks)
		},
		func(lhs unsafe.Pointer, rhs C.uint16_t) unsafe.Pointer {
			return C.scalar_shr_fhe_uint16(lhs, rhs, sks)
		},
		func(lhs unsafe.Pointer, rhs C.uint32_t) unsafe.Pointer {
			return C.scalar_shr_fhe_uint32(lhs, rhs, sks)
		})
}

func (lhs *tfheCiphertext) eq(rhs *tfheCiphertext) (*tfheCiphertext, error) {
	return lhs.executeBinaryCiphertextOperation(rhs,
		func(lhs unsafe.Pointer, rhs unsafe.Pointer) unsafe.Pointer {
			return C.eq_fhe_uint8(lhs, rhs, sks)
		},
		func(lhs unsafe.Pointer, rhs unsafe.Pointer) unsafe.Pointer {
			return C.eq_fhe_uint16(lhs, rhs, sks)
		},
		func(lhs unsafe.Pointer, rhs unsafe.Pointer) unsafe.Pointer {
			return C.eq_fhe_uint32(lhs, rhs, sks)
		})
}

func (lhs *tfheCiphertext) scalarEq(rhs uint64) (*tfheCiphertext, error) {
	return lhs.executeBinaryScalarOperation(rhs,
		func(lhs unsafe.Pointer, rhs C.uint8_t) unsafe.Pointer {
			return C.scalar_eq_fhe_uint8(lhs, rhs, sks)
		},
		func(lhs unsafe.Pointer, rhs C.uint16_t) unsafe.Pointer {
			return C.scalar_eq_fhe_uint16(lhs, rhs, sks)
		},
		func(lhs unsafe.Pointer, rhs C.uint32_t) unsafe.Pointer {
			return C.scalar_eq_fhe_uint32(lhs, rhs, sks)
		})
}

func (lhs *tfheCiphertext) ne(rhs *tfheCiphertext) (*tfheCiphertext, error) {
	return lhs.executeBinaryCiphertextOperation(rhs,
		func(lhs unsafe.Pointer, rhs unsafe.Pointer) unsafe.Pointer {
			return C.ne_fhe_uint8(lhs, rhs, sks)
		},
		func(lhs unsafe.Pointer, rhs unsafe.Pointer) unsafe.Pointer {
			return C.ne_fhe_uint16(lhs, rhs, sks)
		},
		func(lhs unsafe.Pointer, rhs unsafe.Pointer) unsafe.Pointer {
			return C.ne_fhe_uint32(lhs, rhs, sks)
		})
}

func (lhs *tfheCiphertext) scalarNe(rhs uint64) (*tfheCiphertext, error) {
	return lhs.executeBinaryScalarOperation(rhs,
		func(lhs unsafe.Pointer, rhs C.uint8_t) unsafe.Pointer {
			return C.scalar_ne_fhe_uint8(lhs, rhs, sks)
		},
		func(lhs unsafe.Pointer, rhs C.uint16_t) unsafe.Pointer {
			return C.scalar_ne_fhe_uint16(lhs, rhs, sks)
		},
		func(lhs unsafe.Pointer, rhs C.uint32_t) unsafe.Pointer {
			return C.scalar_ne_fhe_uint32(lhs, rhs, sks)
		})
}

func (lhs *tfheCiphertext) ge(rhs *tfheCiphertext) (*tfheCiphertext, error) {
	return lhs.executeBinaryCiphertextOperation(rhs,
		func(lhs unsafe.Pointer, rhs unsafe.Pointer) unsafe.Pointer {
			return C.ge_fhe_uint8(lhs, rhs, sks)
		},
		func(lhs unsafe.Pointer, rhs unsafe.Pointer) unsafe.Pointer {
			return C.ge_fhe_uint16(lhs, rhs, sks)
		},
		func(lhs unsafe.Pointer, rhs unsafe.Pointer) unsafe.Pointer {
			return C.ge_fhe_uint32(lhs, rhs, sks)
		})
}

func (lhs *tfheCiphertext) scalarGe(rhs uint64) (*tfheCiphertext, error) {
	return lhs.executeBinaryScalarOperation(rhs,
		func(lhs unsafe.Pointer, rhs C.uint8_t) unsafe.Pointer {
			return C.scalar_ge_fhe_uint8(lhs, rhs, sks)
		},
		func(lhs unsafe.Pointer, rhs C.uint16_t) unsafe.Pointer {
			return C.scalar_ge_fhe_uint16(lhs, rhs, sks)
		},
		func(lhs unsafe.Pointer, rhs C.uint32_t) unsafe.Pointer {
			return C.scalar_ge_fhe_uint32(lhs, rhs, sks)
		})
}

func (lhs *tfheCiphertext) gt(rhs *tfheCiphertext) (*tfheCiphertext, error) {
	return lhs.executeBinaryCiphertextOperation(rhs,
		func(lhs unsafe.Pointer, rhs unsafe.Pointer) unsafe.Pointer {
			return C.gt_fhe_uint8(lhs, rhs, sks)
		},
		func(lhs unsafe.Pointer, rhs unsafe.Pointer) unsafe.Pointer {
			return C.gt_fhe_uint16(lhs, rhs, sks)
		},
		func(lhs unsafe.Pointer, rhs unsafe.Pointer) unsafe.Pointer {
			return C.gt_fhe_uint32(lhs, rhs, sks)
		})
}

func (lhs *tfheCiphertext) scalarGt(rhs uint64) (*tfheCiphertext, error) {
	return lhs.executeBinaryScalarOperation(rhs,
		func(lhs unsafe.Pointer, rhs C.uint8_t) unsafe.Pointer {
			return C.scalar_gt_fhe_uint8(lhs, rhs, sks)
		},
		func(lhs unsafe.Pointer, rhs C.uint16_t) unsafe.Pointer {
			return C.scalar_gt_fhe_uint16(lhs, rhs, sks)
		},
		func(lhs unsafe.Pointer, rhs C.uint32_t) unsafe.Pointer {
			return C.scalar_gt_fhe_uint32(lhs, rhs, sks)
		})
}

func (lhs *tfheCiphertext) le(rhs *tfheCiphertext) (*tfheCiphertext, error) {
	return lhs.executeBinaryCiphertextOperation(rhs,
		func(lhs unsafe.Pointer, rhs unsafe.Pointer) unsafe.Pointer {
			return C.le_fhe_uint8(lhs, rhs, sks)
		},
		func(lhs unsafe.Pointer, rhs unsafe.Pointer) unsafe.Pointer {
			return C.le_fhe_uint16(lhs, rhs, sks)
		},
		func(lhs unsafe.Pointer, rhs unsafe.Pointer) unsafe.Pointer {
			return C.le_fhe_uint32(lhs, rhs, sks)
		})
}

func (lhs *tfheCiphertext) scalarLe(rhs uint64) (*tfheCiphertext, error) {
	return lhs.executeBinaryScalarOperation(rhs,
		func(lhs unsafe.Pointer, rhs C.uint8_t) unsafe.Pointer {
			return C.scalar_le_fhe_uint8(lhs, rhs, sks)
		},
		func(lhs unsafe.Pointer, rhs C.uint16_t) unsafe.Pointer {
			return C.scalar_le_fhe_uint16(lhs, rhs, sks)
		},
		func(lhs unsafe.Pointer, rhs C.uint32_t) unsafe.Pointer {
			return C.scalar_le_fhe_uint32(lhs, rhs, sks)
		})
}

func (lhs *tfheCiphertext) lt(rhs *tfheCiphertext) (*tfheCiphertext, error) {
	return lhs.executeBinaryCiphertextOperation(rhs,
		func(lhs unsafe.Pointer, rhs unsafe.Pointer) unsafe.Pointer {
			return C.lt_fhe_uint8(lhs, rhs, sks)
		},
		func(lhs unsafe.Pointer, rhs unsafe.Pointer) unsafe.Pointer {
			return C.lt_fhe_uint16(lhs, rhs, sks)
		},
		func(lhs unsafe.Pointer, rhs unsafe.Pointer) unsafe.Pointer {
			return C.lt_fhe_uint32(lhs, rhs, sks)
		})
}

func (lhs *tfheCiphertext) scalarLt(rhs uint64) (*tfheCiphertext, error) {
	return lhs.executeBinaryScalarOperation(rhs,
		func(lhs unsafe.Pointer, rhs C.uint8_t) unsafe.Pointer {
			return C.scalar_lt_fhe_uint8(lhs, rhs, sks)
		},
		func(lhs unsafe.Pointer, rhs C.uint16_t) unsafe.Pointer {
			return C.scalar_lt_fhe_uint16(lhs, rhs, sks)
		},
		func(lhs unsafe.Pointer, rhs C.uint32_t) unsafe.Pointer {
			return C.scalar_lt_fhe_uint32(lhs, rhs, sks)
		})
}

func (lhs *tfheCiphertext) min(rhs *tfheCiphertext) (*tfheCiphertext, error) {
	return lhs.executeBinaryCiphertextOperation(rhs,
		func(lhs unsafe.Pointer, rhs unsafe.Pointer) unsafe.Pointer {
			return C.min_fhe_uint8(lhs, rhs, sks)
		},
		func(lhs unsafe.Pointer, rhs unsafe.Pointer) unsafe.Pointer {
			return C.min_fhe_uint16(lhs, rhs, sks)
		},
		func(lhs unsafe.Pointer, rhs unsafe.Pointer) unsafe.Pointer {
			return C.min_fhe_uint32(lhs, rhs, sks)
		})
}

func (lhs *tfheCiphertext) scalarMin(rhs uint64) (*tfheCiphertext, error) {
	return lhs.executeBinaryScalarOperation(rhs,
		func(lhs unsafe.Pointer, rhs C.uint8_t) unsafe.Pointer {
			return C.scalar_min_fhe_uint8(lhs, rhs, sks)
		},
		func(lhs unsafe.Pointer, rhs C.uint16_t) unsafe.Pointer {
			return C.scalar_min_fhe_uint16(lhs, rhs, sks)
		},
		func(lhs unsafe.Pointer, rhs C.uint32_t) unsafe.Pointer {
			return C.scalar_min_fhe_uint32(lhs, rhs, sks)
		})
}

func (lhs *tfheCiphertext) max(rhs *tfheCiphertext) (*tfheCiphertext, error) {
	return lhs.executeBinaryCiphertextOperation(rhs,
		func(lhs unsafe.Pointer, rhs unsafe.Pointer) unsafe.Pointer {
			return C.max_fhe_uint8(lhs, rhs, sks)
		},
		func(lhs unsafe.Pointer, rhs unsafe.Pointer) unsafe.Pointer {
			return C.max_fhe_uint16(lhs, rhs, sks)
		},
		func(lhs unsafe.Pointer, rhs unsafe.Pointer) unsafe.Pointer {
			return C.max_fhe_uint32(lhs, rhs, sks)
		})
}

func (lhs *tfheCiphertext) scalarMax(rhs uint64) (*tfheCiphertext, error) {
	return lhs.executeBinaryScalarOperation(rhs,
		func(lhs unsafe.Pointer, rhs C.uint8_t) unsafe.Pointer {
			return C.scalar_max_fhe_uint8(lhs, rhs, sks)
		},
		func(lhs unsafe.Pointer, rhs C.uint16_t) unsafe.Pointer {
			return C.scalar_max_fhe_uint16(lhs, rhs, sks)
		},
		func(lhs unsafe.Pointer, rhs C.uint32_t) unsafe.Pointer {
			return C.scalar_max_fhe_uint32(lhs, rhs, sks)
		})
}

func (lhs *tfheCiphertext) neg() (*tfheCiphertext, error) {
	return lhs.executeUnaryCiphertextOperation(lhs,
		func(lhs unsafe.Pointer) unsafe.Pointer {
			return C.neg_fhe_uint8(lhs, sks)
		},
		func(lhs unsafe.Pointer) unsafe.Pointer {
			return C.neg_fhe_uint16(lhs, sks)
		},
		func(lhs unsafe.Pointer) unsafe.Pointer {
			return C.neg_fhe_uint32(lhs, sks)
		})
}

func (lhs *tfheCiphertext) not() (*tfheCiphertext, error) {
	return lhs.executeUnaryCiphertextOperation(lhs,
		func(lhs unsafe.Pointer) unsafe.Pointer {
			return C.not_fhe_uint8(lhs, sks)
		},
		func(lhs unsafe.Pointer) unsafe.Pointer {
			return C.not_fhe_uint16(lhs, sks)
		},
		func(lhs unsafe.Pointer) unsafe.Pointer {
			return C.not_fhe_uint32(lhs, sks)
		})
}

func (ct *tfheCiphertext) castTo(castToType fheUintType) (*tfheCiphertext, error) {
	if ct.fheUintType == castToType {
		return nil, errors.New("casting to same type is not supported")
	}

	res := new(tfheCiphertext)
	res.fheUintType = castToType

	switch ct.fheUintType {
	case FheUint8:
		switch castToType {
		case FheUint16:
			from_ptr := C.deserialize_fhe_uint8(toBufferView(ct.serialization))
			if from_ptr == nil {
				return nil, errors.New("castTo failed to deserialize FheUint8 ciphertext")
			}
			to_ptr := C.cast_8_16(from_ptr, sks)
			C.destroy_fhe_uint8(from_ptr)
			if to_ptr == nil {
				return nil, errors.New("castTo failed to cast FheUint8 to FheUint16")
			}
			var err error
			res.serialization, err = serialize(to_ptr, castToType)
			C.destroy_fhe_uint16(to_ptr)
			if err != nil {
				return nil, err
			}
		case FheUint32:
			from_ptr := C.deserialize_fhe_uint8(toBufferView(ct.serialization))
			if from_ptr == nil {
				return nil, errors.New("castTo failed to deserialize FheUint8 ciphertext")
			}
			to_ptr := C.cast_8_32(from_ptr, sks)
			C.destroy_fhe_uint8(from_ptr)
			if to_ptr == nil {
				return nil, errors.New("castTo failed to cast FheUint8 to FheUint32")
			}
			var err error
			res.serialization, err = serialize(to_ptr, castToType)
			C.destroy_fhe_uint32(to_ptr)
			if err != nil {
				return nil, err
			}
		default:
			panic("castTo: unexpected type to cast to")
		}
	case FheUint16:
		switch castToType {
		case FheUint8:
			from_ptr := C.deserialize_fhe_uint16(toBufferView(ct.serialization))
			if from_ptr == nil {
				return nil, errors.New("castTo failed to deserialize FheUint16 ciphertext")
			}
			to_ptr := C.cast_16_8(from_ptr, sks)
			C.destroy_fhe_uint16(from_ptr)
			if to_ptr == nil {
				return nil, errors.New("castTo failed to cast FheUint16 to FheUint8")
			}
			var err error
			res.serialization, err = serialize(to_ptr, castToType)
			C.destroy_fhe_uint8(to_ptr)
			if err != nil {
				return nil, err
			}
		case FheUint32:
			from_ptr := C.deserialize_fhe_uint16(toBufferView(ct.serialization))
			if from_ptr == nil {
				return nil, errors.New("castTo failed to deserialize FheUint16 ciphertext")
			}
			to_ptr := C.cast_16_32(from_ptr, sks)
			C.destroy_fhe_uint16(from_ptr)
			if to_ptr == nil {
				return nil, errors.New("castTo failed to cast FheUint16 to FheUint32")
			}
			var err error
			res.serialization, err = serialize(to_ptr, castToType)
			C.destroy_fhe_uint32(to_ptr)
			if err != nil {
				return nil, err
			}
		default:
			panic("castTo: unexpected type to cast to")
		}
	case FheUint32:
		switch castToType {
		case FheUint8:
			from_ptr := C.deserialize_fhe_uint32(toBufferView(ct.serialization))
			if from_ptr == nil {
				return nil, errors.New("castTo failed to deserialize FheUint32 ciphertext")
			}
			to_ptr := C.cast_32_8(from_ptr, sks)
			C.destroy_fhe_uint32(from_ptr)
			if to_ptr == nil {
				return nil, errors.New("castTo failed to cast FheUint32 to FheUint8")
			}
			var err error
			res.serialization, err = serialize(to_ptr, castToType)
			C.destroy_fhe_uint8(to_ptr)
			if err != nil {
				return nil, err
			}
		case FheUint16:
			from_ptr := C.deserialize_fhe_uint32(toBufferView(ct.serialization))
			if from_ptr == nil {
				return nil, errors.New("castTo failed to deserialize FheUint32 ciphertext")
			}
			to_ptr := C.cast_32_16(from_ptr, sks)
			C.destroy_fhe_uint32(from_ptr)
			if to_ptr == nil {
				return nil, errors.New("castTo failed to cast FheUint32 to FheUint16")
			}
			var err error
			res.serialization, err = serialize(to_ptr, castToType)
			C.destroy_fhe_uint16(to_ptr)
			if err != nil {
				return nil, err
			}
		default:
			panic("castTo: unexpected type to cast to")
		}
	}
	res.computeHash()
	return res, nil
}

func (ct *tfheCiphertext) decrypt() (big.Int, error) {
	var value uint64
	var ret C.int
	switch ct.fheUintType {
	case FheUint8:
		ptr := C.deserialize_fhe_uint8(toBufferView(ct.serialization))
		if ptr == nil {
			return *new(big.Int).SetUint64(0), errors.New("failed to deserialize FheUint8")
		}
		var result C.uint8_t
		ret = C.decrypt_fhe_uint8(cks, ptr, &result)
		C.destroy_fhe_uint8(ptr)
		value = uint64(result)
	case FheUint16:
		ptr := C.deserialize_fhe_uint16(toBufferView(ct.serialization))
		if ptr == nil {
			return *new(big.Int).SetUint64(0), errors.New("failed to deserialize FheUint16")
		}
		var result C.uint16_t
		ret = C.decrypt_fhe_uint16(cks, ptr, &result)
		C.destroy_fhe_uint16(ptr)
		value = uint64(result)
	case FheUint32:
		ptr := C.deserialize_fhe_uint32(toBufferView(ct.serialization))
		if ptr == nil {
			return *new(big.Int).SetUint64(0), errors.New("failed to deserialize FheUint32")
		}
		var result C.uint32_t
		ret = C.decrypt_fhe_uint32(cks, ptr, &result)
		C.destroy_fhe_uint32(ptr)
		value = uint64(result)
	default:
		panic("decrypt: unexpected ciphertext type")
	}
	if ret != 0 {
		return *new(big.Int).SetUint64(0), errors.New("decrypt failed")
	}
	return *new(big.Int).SetUint64(value), nil
}

func (ct *tfheCiphertext) computeHash() {
	hash := common.BytesToHash(crypto.Keccak256(ct.serialization))
	ct.hash = &hash
}

func (ct *tfheCiphertext) getHash() common.Hash {
	if ct.hash != nil {
		return *ct.hash
	}
	ct.computeHash()
	return *ct.hash
}

func isValidType(t byte) bool {
	if uint8(t) < uint8(FheUint8) || uint8(t) > uint8(FheUint32) {
		return false
	}
	return true
}

func encryptAndSerializeCompact(value uint32, fheUintType fheUintType) []byte {
	out := &C.Buffer{}
	switch fheUintType {
	case FheUint8:
		C.public_key_encrypt_and_serialize_fhe_uint8_list(pks, C.uint8_t(value), out)
	case FheUint16:
		C.public_key_encrypt_and_serialize_fhe_uint16_list(pks, C.uint16_t(value), out)
	case FheUint32:
		C.public_key_encrypt_and_serialize_fhe_uint32_list(pks, C.uint32_t(value), out)
	}

	ser := C.GoBytes(unsafe.Pointer(out.pointer), C.int(out.length))
	C.destroy_buffer(out)
	return ser
}<|MERGE_RESOLUTION|>--- conflicted
+++ resolved
@@ -17,13 +17,8 @@
 package fhevm
 
 /*
-<<<<<<< HEAD
-#cgo CFLAGS: -O3 -I.
-#cgo LDFLAGS: -ltfhe -lm
-=======
 #cgo CFLAGS: -O3 -I../tfhe-rs/target/release
 #cgo LDFLAGS: -L../tfhe-rs/target/release -l:libtfhe.a -lm
->>>>>>> e7e2f235
 
 #include <tfhe.h>
 
